--- conflicted
+++ resolved
@@ -138,12 +138,8 @@
     jobs:
        # When adding a new stable release of Sage here, make sure to also upgrade the Dockerfile
        - test-sage-8.2
-<<<<<<< HEAD
-       - test-sage-8.3.beta2
+       - test-sage-8.3.beta3
        - pyflakes
-=======
-       - test-sage-8.3.beta3
->>>>>>> 6991b624
        - coverage
        - docbuild-sage
        - docbuild-readthedocs
